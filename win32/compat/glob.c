/*
 *  Copyright (C) 2010 Sourcefire, Inc.
 *
 *  Authors: aCaB <acab@clamav.net>
 *
 *  This program is free software; you can redistribute it and/or modify
 *  it under the terms of the GNU General Public License version 2 as
 *  published by the Free Software Foundation.
 *
 *  This program is distributed in the hope that it will be useful,
 *  but WITHOUT ANY WARRANTY; without even the implied warranty of
 *  MERCHANTABILITY or FITNESS FOR A PARTICULAR PURPOSE.  See the
 *  GNU General Public License for more details.
 *
 *  You should have received a copy of the GNU General Public License
 *  along with this program; if not, write to the Free Software
 *  Foundation, Inc., 51 Franklin Street, Fifth Floor, Boston,
 *  MA 02110-1301, USA.
 */

#include "dirent.h"
#include "libgen.h"

#include <malloc.h>

/* 
    I GIVE UP! The CRT is b0rked and cannot be helped.

    The documentation suggestes to handle globbing automagically via linking in
    the msvc-provided setargv.obj. Unfortunately that thing has got any sort of bugs
    and perverts filenames rather than expanding them.

    The other suggested approach is to override the crt-builtin "_setargv" with a
    custom routine to manually process the command line args before they are fed to main.
    Now this is even funnier: the hook is indeed called bedore main(), but then its work
    is discarded and replaced with that of the default parser... how useful!
    After some debugging the problem turned out to be in the design. The flow is like:
    pre_c_init -> _setargv
    then
    pre_cpp_init -> _setargv
    Looking at the code in there, it clearly shows that both _init functions are 99% the
    same. In case you are wondering... yes, everything is done twice! Including the
    command line parsing...
    There is however a small difference: while pre_c_init correctly calls the custom
    _setargv if present, pre_cpp_init always calls the crt-builtin!
    If you want to double check this link the msvc-provided noarg.obj in, then break in main
    and see how argv and argc are actually set... If you try with setargv.obj, instead, you
    will see that it apparently works, but that's just a hack for which pre_cpp_init ends
    up calling __setargv instead of _setargv based on the _dowildcard flag.

    So the way to FIX this mess involves a small trick: in the _setargv override I
    don't just parse the command line properly, but I also turn my arguments into a new
    command line, which I use to replace the existing one. The replaced line will then be
    processed by pre_cpp_init and everything is fine.
    To replace the original line with the fixed one it's sufficient to replace the pointer
    returned by the __p__acmdln() function. The proto it "extern char **__p__acmdln(void)".

    Of course the trick only works if the line is crafted in a way that can be understood
    and parsed by the _setargv builtin.
    Apparently, however, the authors of this pile of crap which goes under the name of CRT,
    are not even able to keep their bugs consistent. So, while in MSVC 2008 it was enough to
    put each arg in "'s, in MSVC 2008 SP 1 you additionally need to take care of "escaped"
    quotes. I.e.: \".

    Whatever...
    I've given up trying to fit globbing below main. It's now hooked into main via a
    #define wrapper.
*/

static int glob_add(char *path, int *argc, char ***argv) {
    char *tail = strchr(path, '*'), *tailqmark;
    char *dup1, *dup2, *dir, *base, *taildirsep, *tailwldsep;
    struct dirent *de;
    int baselen, taillen, dirlen, mergedir = 0, outlen = 0;
    int qmarklen = 0;
    DIR *d;
    void *p;

    if(strlen(path) > 4 && !memcmp(path, "\\\\?\\", 4))
	tailqmark = strchr(&path[4], '?');
    else
	tailqmark = strchr(path, '?');

    if(tailqmark && (!tail || tailqmark < tail))
	tail = tailqmark;

    if(!tail) {
        p = realloc(*argv, sizeof(**argv) * (*argc + 1));
        if (p == NULL) {
            /* realloc() failed, print warning */
           fprintf(stderr, "warning: realloc() for '*argv' failed\n");
           return -1;
        }
<<<<<<< HEAD
        *argv = p;
=======
        *argv = (char **)p;
>>>>>>> a0c25739
        (*argv)[*argc] = path;
        (*argc)++;
        return strlen(path);
    }

    if(tail!=path && tail[-1] == '\\') {
	tail[-1] = '\0';
	mergedir = 1;
    }
    while(*tail) {
	if(*tail == '?') {
	    if(tail == tailqmark || qmarklen) 
		qmarklen++;
	    *tail = 0;
	} else if(*tail == '*') {
	    *tail = '\0';
	    qmarklen = 0;
	} else 
	    break;
	tail++;
    }
    taillen = strlen(tail);
    taildirsep = strchr(tail, '\\');
    if(taildirsep && taildirsep - tail == taillen - 1) {
	*taildirsep = '\0';
	taildirsep = NULL;
	taillen--;
    }
    if(!taildirsep)
	taildirsep = tail + taillen;

    tailwldsep = strchr(tail, '*');
    tailqmark = strchr(tail, '?');
    if(tailqmark && (!tailwldsep || tailqmark < tailwldsep))
	tailwldsep = tailqmark;
    if(!tailwldsep)
	tailwldsep = tail + taillen;

    baselen = strlen(path) + 1;
    dup1 = (char *)_alloca(baselen * 2);
    memcpy(dup1, path, baselen);
    dup2 = dup1 + baselen;
    memcpy(dup2, path, baselen);

    if(!mergedir) {
	dir = dirname(dup1);
	base = basename(dup2);
    } else {
	dir = dup1;
	base = dup2;
	*dup2 = '\0';
    }

    dirlen = strlen(dir);
    baselen = strlen(base);

    d = opendir(dir);
    while(d && (de = readdir(d))) {
	int namelen = strlen(de->d_name);
	char *newpath;

	if(!strcmp(de->d_name, ".") || !strcmp(de->d_name, "..")) continue;
	if(namelen < baselen) continue;
	if(strncasecmp(base, de->d_name, baselen)) continue;
	if(de->d_type == DT_DIR && taildirsep < tailwldsep) {
	    int d_taillen = taildirsep - tail;
	    if(namelen < baselen + d_taillen) continue;
	    if(strncasecmp(tail, &de->d_name[namelen - d_taillen], d_taillen)) continue;
<<<<<<< HEAD
	    newpath = malloc(dirlen + namelen + taillen - d_taillen + 3);
=======
	    newpath = (char *)malloc(dirlen + namelen + taillen - d_taillen + 3);
>>>>>>> a0c25739
	    if (newpath == NULL) { /* oops, malloc() has failed */
		fprintf(stderr, "warning: malloc() failed in function 'globadd'...\n");
		return -1;
	    }
	    sprintf(newpath, "%s\\%s\\%s", dir, de->d_name, &tail[d_taillen+1]);
	    outlen += glob_add(newpath, argc, argv);
	} else {
	    int d_taillen = tailwldsep - tail;
	    char *start;
	    if(namelen < baselen + d_taillen) continue;
	    if(qmarklen && baselen + qmarklen + d_taillen != namelen)	continue;
	    if(d_taillen == taillen) {
		start = &de->d_name[namelen - d_taillen];
		namelen = d_taillen;
	    } else {
		start = &de->d_name[baselen];
		namelen -= baselen;
	    }

	    for(; namelen >= d_taillen; start++, namelen--) {
		if(strncasecmp(start, tail, d_taillen)) continue;
<<<<<<< HEAD
		newpath = malloc(dirlen + (start - de->d_name) +  taillen + 2);
=======
		newpath = (char *)malloc(dirlen + (start - de->d_name) +  taillen + 2);
>>>>>>> a0c25739
		if (newpath == NULL) { /* oops, malloc() has failed */
			fprintf(stderr, "warning: malloc() failed in function 'globadd'...\n");
			return -1;
		}
		sprintf(newpath, "%s\\", dir);
		memcpy(&newpath[dirlen + 1], de->d_name, start - de->d_name);
		strcpy(&newpath[dirlen + 1 + start - de->d_name], tail);
		outlen += glob_add(newpath, argc, argv);
	    }
	}
    }
    if(d) closedir(d);
    _freea(dup1);
    free(path);
    return outlen;
}

void w32_glob(int *argc_ptr, char ***argv_ptr) {
    wchar_t *wtmp = GetCommandLineW();
    char *cur, *begparm = NULL, *endparm = NULL;
    char **argv = NULL, c;
    int argc = 0, in_sq = 0, in_dq = 0, need_glob = 0, allarglen = 0, linelen;
    void *p;

    linelen = wcslen(wtmp);
    cur = (char *)_alloca(linelen * 6 + 1);
    if(!WideCharToMultiByte(CP_UTF8, 0, wtmp, -1, cur, linelen * 6 + 1, NULL, NULL))
	cur = GetCommandLineA();

    do {
	c = *cur;
	switch(c) {
	    case '\0':
		endparm = cur;
		break;
	    case ' ':
		if(begparm && !(in_sq | in_dq))
		    endparm = cur;
		break;
	    case '\'':
		if(!in_dq) {
		    in_sq = !in_sq;
		    if(!in_sq)
			endparm = cur;
		}
		break;
	    case '"':
		if(!in_sq) {
		    in_dq = !in_dq;
		    if(!in_dq)
			endparm = cur;
		}
		break;
	    case '*':
	    case '?':
		if(!in_sq)
		    need_glob = 1;
	    default:
		if(!begparm) {
		    begparm = cur;
		    endparm = NULL;
		}
	}
	if (begparm && endparm) {
	    if(begparm < endparm) {
<<<<<<< HEAD
		char *path = malloc(endparm - begparm + 1), *quotes;
		if (path == NULL) { /* oops, malloc() failed */
			fprintf(stderr, "warning: malloc() failed for '*path'...\n");
			return -1;
		}
		
		int arglen = 0;
=======
			int arglen = 0;
		char *path = (char *)malloc(endparm - begparm + 1), *quotes;
		if (path == NULL) { /* oops, malloc() failed */
			fprintf(stderr, "warning: malloc() failed for '*path'...\n");
			return;
		}
>>>>>>> a0c25739

		memcpy(path, begparm, endparm - begparm);
		path[endparm - begparm] = '\0';
		quotes = path;
		while((quotes = strchr(quotes, '"')))
		    memmove(quotes, quotes + 1, (endparm - begparm) - (quotes - path));
		if(argc && need_glob) {
		    arglen = glob_add(path, &argc, &argv);
		    if(!arglen) {
<<<<<<< HEAD
			path = malloc(endparm - begparm + 1);
			if (path == NULL) { /* oops, malloc() failed */
			    fprintf(stderr, "warning: malloc failed for 'path'...\n");
			    return -1;
=======
			path = (char *)malloc(endparm - begparm + 1);
			if (path == NULL) { /* oops, malloc() failed */
			    fprintf(stderr, "warning: malloc failed for 'path'...\n");
			    return;
>>>>>>> a0c25739
			}
			memcpy(path, begparm, endparm - begparm);
			path[endparm - begparm] = '\0';
		    }
		}
		if(!arglen) {
		    p = realloc(argv, sizeof(*argv) * (argc + 1));
		    if (p == NULL) { /* realloc() failed */
    			fprintf(stderr, "warning: realloc() for 'argv' failed, original value unchanged...\n");
<<<<<<< HEAD
                return -1;
            }
            argv = p;
=======
                return;
            }
            argv = (char **)p;
>>>>>>> a0c25739
		    argv[argc] = path;
		    argc++;
		    arglen = endparm - begparm;
		}
		allarglen += arglen;
	    }
	    need_glob = 0;
	    in_sq = 0;
	    in_dq = 0;
	    begparm = NULL;
	    endparm = NULL;
	}
	cur++;
    } while (c);
    if(argc) {
	int i, argvlen = sizeof(*argv) * (argc + 1), argclen = 0;
<<<<<<< HEAD
	argv = realloc(argv, argvlen + allarglen + argc);
	if (argv == NULL) /* oops, realloc() failed */
	    fprintf(stderr, "warning: realloc() for 'argv' failed, original value unchanged...\n");
=======
	p = realloc(argv, argvlen + allarglen + argc);
	if (p == NULL) { /* oops, realloc() failed */
	    fprintf(stderr, "warning: realloc() for 'argv' failed, original value unchanged...\n");
		return;
	}
	argv = (char **)p;
>>>>>>> a0c25739
	argv[argc] = NULL;
	for(i=0; i<argc; i++) {
	    int curlen = strlen(argv[i]) + 1;
	    char *curarg = (char *)argv + argvlen + argclen;
	    memcpy(curarg, argv[i], curlen);
	    argclen += curlen;
	    free(argv[i]);
	    argv[i] = curarg;
	}
    }
    *argc_ptr = argc;
    *argv_ptr = argv;
}<|MERGE_RESOLUTION|>--- conflicted
+++ resolved
@@ -91,11 +91,7 @@
            fprintf(stderr, "warning: realloc() for '*argv' failed\n");
            return -1;
         }
-<<<<<<< HEAD
-        *argv = p;
-=======
         *argv = (char **)p;
->>>>>>> a0c25739
         (*argv)[*argc] = path;
         (*argc)++;
         return strlen(path);
@@ -164,11 +160,7 @@
 	    int d_taillen = taildirsep - tail;
 	    if(namelen < baselen + d_taillen) continue;
 	    if(strncasecmp(tail, &de->d_name[namelen - d_taillen], d_taillen)) continue;
-<<<<<<< HEAD
-	    newpath = malloc(dirlen + namelen + taillen - d_taillen + 3);
-=======
 	    newpath = (char *)malloc(dirlen + namelen + taillen - d_taillen + 3);
->>>>>>> a0c25739
 	    if (newpath == NULL) { /* oops, malloc() has failed */
 		fprintf(stderr, "warning: malloc() failed in function 'globadd'...\n");
 		return -1;
@@ -190,11 +182,7 @@
 
 	    for(; namelen >= d_taillen; start++, namelen--) {
 		if(strncasecmp(start, tail, d_taillen)) continue;
-<<<<<<< HEAD
-		newpath = malloc(dirlen + (start - de->d_name) +  taillen + 2);
-=======
 		newpath = (char *)malloc(dirlen + (start - de->d_name) +  taillen + 2);
->>>>>>> a0c25739
 		if (newpath == NULL) { /* oops, malloc() has failed */
 			fprintf(stderr, "warning: malloc() failed in function 'globadd'...\n");
 			return -1;
@@ -260,22 +248,12 @@
 	}
 	if (begparm && endparm) {
 	    if(begparm < endparm) {
-<<<<<<< HEAD
-		char *path = malloc(endparm - begparm + 1), *quotes;
-		if (path == NULL) { /* oops, malloc() failed */
-			fprintf(stderr, "warning: malloc() failed for '*path'...\n");
-			return -1;
-		}
-		
-		int arglen = 0;
-=======
 			int arglen = 0;
 		char *path = (char *)malloc(endparm - begparm + 1), *quotes;
 		if (path == NULL) { /* oops, malloc() failed */
 			fprintf(stderr, "warning: malloc() failed for '*path'...\n");
 			return;
 		}
->>>>>>> a0c25739
 
 		memcpy(path, begparm, endparm - begparm);
 		path[endparm - begparm] = '\0';
@@ -285,17 +263,10 @@
 		if(argc && need_glob) {
 		    arglen = glob_add(path, &argc, &argv);
 		    if(!arglen) {
-<<<<<<< HEAD
-			path = malloc(endparm - begparm + 1);
-			if (path == NULL) { /* oops, malloc() failed */
-			    fprintf(stderr, "warning: malloc failed for 'path'...\n");
-			    return -1;
-=======
 			path = (char *)malloc(endparm - begparm + 1);
 			if (path == NULL) { /* oops, malloc() failed */
 			    fprintf(stderr, "warning: malloc failed for 'path'...\n");
 			    return;
->>>>>>> a0c25739
 			}
 			memcpy(path, begparm, endparm - begparm);
 			path[endparm - begparm] = '\0';
@@ -305,15 +276,9 @@
 		    p = realloc(argv, sizeof(*argv) * (argc + 1));
 		    if (p == NULL) { /* realloc() failed */
     			fprintf(stderr, "warning: realloc() for 'argv' failed, original value unchanged...\n");
-<<<<<<< HEAD
-                return -1;
-            }
-            argv = p;
-=======
                 return;
             }
             argv = (char **)p;
->>>>>>> a0c25739
 		    argv[argc] = path;
 		    argc++;
 		    arglen = endparm - begparm;
@@ -330,18 +295,12 @@
     } while (c);
     if(argc) {
 	int i, argvlen = sizeof(*argv) * (argc + 1), argclen = 0;
-<<<<<<< HEAD
-	argv = realloc(argv, argvlen + allarglen + argc);
-	if (argv == NULL) /* oops, realloc() failed */
-	    fprintf(stderr, "warning: realloc() for 'argv' failed, original value unchanged...\n");
-=======
 	p = realloc(argv, argvlen + allarglen + argc);
 	if (p == NULL) { /* oops, realloc() failed */
 	    fprintf(stderr, "warning: realloc() for 'argv' failed, original value unchanged...\n");
 		return;
 	}
 	argv = (char **)p;
->>>>>>> a0c25739
 	argv[argc] = NULL;
 	for(i=0; i<argc; i++) {
 	    int curlen = strlen(argv[i]) + 1;
