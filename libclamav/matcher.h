--- conflicted
+++ resolved
@@ -146,12 +146,7 @@
 int cli_scanbuff(const unsigned char *buffer, uint32_t length, uint32_t offset, cli_ctx *ctx, cli_file_t ftype, struct cli_ac_data **acdata);
 
 int cli_scandesc(int desc, cli_ctx *ctx, cli_file_t ftype, uint8_t ftonly, struct cli_matched_type **ftoffset, unsigned int acmode);
-<<<<<<< HEAD
-int cli_fmap_scandesc(cli_ctx *ctx, cli_file_t ftype, uint8_t ftonly, struct cli_matched_type **ftoffset, unsigned int acmode);
-=======
-int cli_scandesc_hash(int desc, cli_ctx *ctx, cli_file_t ftype, uint8_t ftonly, struct cli_matched_type **ftoffset, unsigned int acmode, unsigned char *digest);
->>>>>>> 511c2e79
-
+int cli_fmap_scandesc(cli_ctx *ctx, cli_file_t ftype, uint8_t ftonly, struct cli_matched_type **ftoffset, unsigned int acmode, unsigned char *digest);
 int cli_caloff(const char *offstr, struct cli_target_info *info, fmap_t *map, unsigned int target, uint32_t *offdata, uint32_t *offset_min, uint32_t *offset_max);
 
 int cli_checkfp(int fd, cli_ctx *ctx);
