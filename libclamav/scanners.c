--- conflicted
+++ resolved
@@ -84,11 +84,8 @@
 #include "macho.h"
 #include "ishield.h"
 #include "7z.h"
-<<<<<<< HEAD
 #include "fmap.h"
-=======
 #include "cache.h"
->>>>>>> 511c2e79
 
 #ifdef HAVE_BZLIB_H
 #include <bzlib.h>
@@ -1695,7 +1692,7 @@
     if(typercg)
 	acmode |= AC_SCAN_FT;
 
-    ret = cli_fmap_scandesc(ctx, type == CL_TYPE_TEXT_ASCII ? 0 : type, 0, &ftoffset, acmode);
+    ret = cli_fmap_scandesc(ctx, type == CL_TYPE_TEXT_ASCII ? 0 : type, 0, &ftoffset, acmode, NULL);
 
     if(ret >= CL_TYPENO) {
 	ctx->recursion++;
@@ -1843,11 +1840,8 @@
 	cli_file_t type, dettype = 0;
 	struct stat sb;
 	uint8_t typercg = 1;
-<<<<<<< HEAD
 	cli_file_t current_container = ctx->container_type; /* TODO: container tracking code TBD - bb#1293 */
-=======
 	unsigned char hash[16];
->>>>>>> 511c2e79
 
     if(ctx->engine->maxreclevel && ctx->recursion > ctx->engine->maxreclevel) {
         cli_dbgmsg("cli_magic_scandesc: Archive recursion limit exceeded (%u, max: %u)\n", ctx->recursion, ctx->engine->maxreclevel);
@@ -1877,33 +1871,29 @@
     if(cli_updatelimits(ctx, sb.st_size)!=CL_CLEAN)
         return CL_CLEAN;
 
-<<<<<<< HEAD
     ctx->fmap++;
     if(!(*ctx->fmap = fmap(desc, 0, sb.st_size))) {
 	cli_errmsg("CRITICAL: fmap() failed\n");
 	return CL_EMEM;
     }
 
-=======
-    if(cache_chekdesc(desc, sb.st_size, hash, ctx) == CL_CLEAN)
+    if(cache_check(hash, ctx) == CL_CLEAN)
 	return CL_CLEAN;
     
->>>>>>> 511c2e79
     if(!ctx->options || (ctx->recursion == ctx->engine->maxreclevel)) { /* raw mode (stdin, etc.) or last level of recursion */
 	if(ctx->recursion == ctx->engine->maxreclevel)
 	    cli_dbgmsg("cli_magic_scandesc: Hit recursion limit, only scanning raw file\n");
 	else
 	    cli_dbgmsg("Raw mode: No support for special files\n");
-<<<<<<< HEAD
-	if((ret = cli_fmap_scandesc(ctx, 0, 0, NULL, AC_SCAN_VIR)) == CL_VIRUS)
+
+	if((ret = cli_fmap_scandesc(ctx, 0, 0, NULL, AC_SCAN_VIR, hash)) == CL_VIRUS)
 	    cli_dbgmsg("%s found in descriptor %d\n", *ctx->virname, desc);
+	else
+	    cache_add(hash, ctx);
+
 	funmap(*ctx->fmap);
 	ctx->fmap--; 
-=======
-	if((ret = cli_scandesc_hash(desc, ctx, 0, 0, NULL, AC_SCAN_VIR, hash)) == CL_VIRUS)
-	    cli_dbgmsg("%s found in descriptor %d\n", *ctx->virname, desc);
-	else cache_add(hash, ctx);
->>>>>>> 511c2e79
+
 	return ret;
     }
 
