--- conflicted
+++ resolved
@@ -2069,13 +2069,7 @@
 	perf_start(ctx, PERFT_PRECB);                                                        \
 	switch(ctx->engine->scanfn(desc, filetype, ctx->cb_ctx)) {	\
 	case CL_BREAK:                                                                       \
-<<<<<<< HEAD
-	    cli_dbgmsg("cli_magic_scandesc: file whitelisted by callback\n");                \
-=======
 	    cli_dbgmsg("cli_magic_scandesc: file whitelisted by "#scanfn" callback\n");                \
-	    funmap(*ctx->fmap);                                                              \
-	    ctx->fmap--;                                                                     \
->>>>>>> a217d9a7
 	    perf_stop(ctx, PERFT_PRECB);                                                     \
 	    ret_from_magicscan(CL_CLEAN);                                                    \
 	case CL_VIRUS:                                                                       \
@@ -2103,11 +2097,8 @@
 	size_t current_container_size = ctx->container_size, hashed_size;
 	unsigned char hash[16];
 	bitset_t *old_hook_lsig_matches;
-<<<<<<< HEAD
 	int desc = (*ctx->fmap)->fd;
-=======
 	const char *filetype;
->>>>>>> a217d9a7
 
     if(ctx->engine->maxreclevel && ctx->recursion > ctx->engine->maxreclevel) {
         cli_dbgmsg("cli_magic_scandesc: Archive recursion limit exceeded (%u, max: %u)\n", ctx->recursion, ctx->engine->maxreclevel);
@@ -2129,18 +2120,6 @@
 	emax_reached(ctx);
         ret_from_magicscan(CL_CLEAN);
     }
-
-<<<<<<< HEAD
-=======
-    ctx->fmap++;
-    perf_start(ctx, PERFT_MAP);
-    if(!(*ctx->fmap = fmap(desc, 0, sb.st_size))) {
-	cli_errmsg("CRITICAL: fmap() failed\n");
-	ctx->fmap--;
-	perf_stop(ctx, PERFT_MAP);
-	ret_from_magicscan(CL_EMEM);
-    }
-    perf_stop(ctx, PERFT_MAP);
 
     perf_start(ctx, PERFT_FT);
     if(type == CL_TYPE_ANY)
@@ -2148,15 +2127,12 @@
     perf_stop(ctx, PERFT_FT);
     if(type == CL_TYPE_ERROR) {
 	cli_dbgmsg("cli_magic_scandesc: cli_filetype2 returned CL_TYPE_ERROR\n");
-	funmap(*ctx->fmap);
-	ctx->fmap--;
 	ctx->hook_lsig_matches = old_hook_lsig_matches;
 	ret_from_magicscan(CL_EREAD);
     }
     filetype = cli_ftname(type);
     CALL_PRESCAN_CB(cb_pre_cache);
 
->>>>>>> a217d9a7
     perf_start(ctx, PERFT_CACHE);
     if(cache_check(hash, ctx) == CL_CLEAN) {
 	perf_stop(ctx, PERFT_CACHE);
@@ -2187,21 +2163,7 @@
 	ret_from_magicscan(ret);
     }
 
-<<<<<<< HEAD
-    perf_start(ctx, PERFT_FT);
-    if(type == CL_TYPE_ANY)
-	type = cli_filetype2(*ctx->fmap, ctx->engine);
-    perf_stop(ctx, PERFT_FT);
-    if(type == CL_TYPE_ERROR) {
-	cli_dbgmsg("cli_magic_scandesc: cli_filetype2 returned CL_TYPE_ERROR\n");
-	ctx->hook_lsig_matches = old_hook_lsig_matches;
-	ret_from_magicscan(CL_EREAD);
-    }
-
-    CALL_PRESCAN_CB(cli_ftname(type));
-=======
     CALL_PRESCAN_CB(cb_pre_scan);
->>>>>>> a217d9a7
 
 #ifdef HAVE__INTERNAL__SHA_COLLECT
     if(!ctx->sha_collect && type==CL_TYPE_MSEXE) ctx->sha_collect = 1;
