--- conflicted
+++ resolved
@@ -339,7 +339,6 @@
 	macho.h \
 	ishield.c \
 	ishield.h \
-<<<<<<< HEAD
 	type_desc.h \
 	bcfeatures.h \
 	bytecode_api.c \
@@ -347,10 +346,8 @@
 	bytecode_api.h \
 	bytecode_api_impl.h \
 	bytecode_hooks.h
-=======
 	cache.c \
 	cache.h
->>>>>>> 511c2e79
 
 if !LINK_TOMMATH
 libclamav_la_SOURCES += bignum.c \
