--- conflicted
+++ resolved
@@ -34,15 +34,7 @@
 #include <string.h>
 #endif
 #include <stdlib.h>
-<<<<<<< HEAD
 #include <stdio.h>
-#if defined(HAVE_MMAP) && defined(HAVE_SYS_MMAN_H)
-#include <sys/mman.h>
-#endif
-=======
-
-#include <stdio.h>
->>>>>>> b183aa78
 
 #include <zlib.h>
 #include "inflate64.h"
@@ -358,18 +350,8 @@
 	 )
 	) meta = meta->next;
   if(meta) {
-<<<<<<< HEAD
     *ctx->virname = meta->virname;
     *ret = CL_VIRUS;
-=======
-    if(!cli_checkfp(map->fd, ctx)) {
-      *ctx->virname = meta->virname;
-      *ret = CL_VIRUS;
-    } else
-      *ret = CL_CLEAN;
-
-    fmap_unneed_off(map, loff, SIZEOF_LH);
->>>>>>> b183aa78
     return 0;
   }
 
