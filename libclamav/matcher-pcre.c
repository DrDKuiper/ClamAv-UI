--- conflicted
+++ resolved
@@ -29,11 +29,8 @@
 #if HAVE_PCRE
 #include "clamav.h"
 #include "cltypes.h"
-<<<<<<< HEAD
 #include "dconf.h"
-=======
 #include "events.h"
->>>>>>> 5c2c7233
 #include "others.h"
 #include "matcher.h"
 #include "matcher-pcre.h"
