/*
 *  Copyright (C) 2007-2008 Sourcefire Inc.
 *
 *  Authors: Alberto Wu
 *
 *  This program is free software; you can redistribute it and/or modify
 *  it under the terms of the GNU General Public License version 2 as
 *  published by the Free Software Foundation.
 *
 *  This program is distributed in the hope that it will be useful,
 *  but WITHOUT ANY WARRANTY; without even the implied warranty of
 *  MERCHANTABILITY or FITNESS FOR A PARTICULAR PURPOSE.  See the
 *  GNU General Public License for more details.
 *
 *  You should have received a copy of the GNU General Public License
 *  along with this program; if not, write to the Free Software
 *  Foundation, Inc., 51 Franklin Street, Fifth Floor, Boston,
 *  MA 02110-1301, USA.
 */

#if HAVE_CONFIG_H
#include "clamav-config.h"
#endif

#include <stdio.h>
#include <sys/types.h>
#include <sys/stat.h>
#include <fcntl.h>
#include <string.h>
#ifdef HAVE_UNISTD_H
#include <unistd.h>
#endif
<<<<<<< HEAD
#if defined(HAVE_MMAP) && defined(HAVE_SYS_MMAN_H)
#include <sys/mman.h>
#endif
=======
>>>>>>> b183aa78

#include "others.h"
#include "cltypes.h"
#include "nsis_bzlib.h"
/* #include "zlib.h" */
#include "nsis_zlib.h"
#include "lzma_iface.h"
#include "matcher.h"
#include "scanners.h"
#include "nulsft.h" /* SHUT UP GCC -Wextra */
#include "fmap.h"

#define EC32(x) le32_to_host(x)

enum {
  COMP_NOT_DETECTED,
  COMP_BZIP2,
  COMP_LZMA,
  COMP_ZLIB,
  COMP_NOCOMP
};

struct nsis_st {
  size_t curpos;
  int ofd;
  off_t off;
  off_t fullsz;
  char *dir;
  uint32_t asz;
  uint32_t hsz;
  uint32_t fno;
  uint8_t comp;
  uint8_t solid;
  uint8_t freecomp;
  uint8_t eof;
  struct stream_state nsis;
  nsis_bzstream bz;
  struct CLI_LZMA lz;
/*   z_stream z; */
  nsis_z_stream z;
  unsigned char *freeme;
  fmap_t *map;
  char ofn[1024];
};


#define LINESTR(x) #x
#define LINESTR2(x) LINESTR(x)
#define __AT__  " at "__FILE__":"LINESTR2(__LINE__)

static int nsis_init(struct nsis_st *n) {
  switch(n->comp) {
  case COMP_BZIP2:
    memset(&n->bz, 0, sizeof(nsis_bzstream));
    if (nsis_BZ2_bzDecompressInit(&n->bz, 0, 0)!=BZ_OK)
      return CL_EUNPACK;
    n->freecomp=1;
    break;
  case COMP_LZMA:
    memset(&n->lz, 0, sizeof(struct CLI_LZMA));
    if(cli_LzmaInit(&n->lz, 0xffffffffffffffffULL)!=LZMA_RESULT_OK)
      return CL_EUNPACK;
    n->freecomp=1;
    break;
  case COMP_ZLIB:
    memset(&n->z, 0, sizeof(z_stream));
/*     inflateInit2(&n->z, -MAX_WBITS); */
/*     n->freecomp=1; */
    nsis_inflateInit(&n->z);
    n->freecomp=0;
  }
  return CL_SUCCESS;
}

static void nsis_shutdown(struct nsis_st *n) {
  if(!n->freecomp)
    return;

  switch(n->comp) {
  case COMP_BZIP2:
    nsis_BZ2_bzDecompressEnd(&n->bz);
    break;
  case COMP_LZMA:
    cli_LzmaShutdown(&n->lz);
    break;
  case COMP_ZLIB:
/*     inflateEnd(&n->z); */
    break;
  }

  n->freecomp=0;
}

static int nsis_decomp(struct nsis_st *n) {
  int ret = CL_EFORMAT;
  switch(n->comp) {
  case COMP_BZIP2:
    n->bz.avail_in = n->nsis.avail_in;
    n->bz.next_in = n->nsis.next_in;
    n->bz.avail_out = n->nsis.avail_out;
    n->bz.next_out = n->nsis.next_out;
    switch (nsis_BZ2_bzDecompress(&n->bz)) {
    case BZ_OK:
      ret = CL_SUCCESS;
      break;
    case BZ_STREAM_END:
      ret = CL_BREAK;
    }
    n->nsis.avail_in = n->bz.avail_in;
    n->nsis.next_in = n->bz.next_in;
    n->nsis.avail_out = n->bz.avail_out;
    n->nsis.next_out = n->bz.next_out;
    break;
  case COMP_LZMA:
    n->lz.avail_in = n->nsis.avail_in;
    n->lz.next_in = n->nsis.next_in;
    n->lz.avail_out = n->nsis.avail_out;
    n->lz.next_out = n->nsis.next_out;
    switch (cli_LzmaDecode(&n->lz)) {
    case LZMA_RESULT_OK:
      ret = CL_SUCCESS;
      break;
    case LZMA_STREAM_END:
      ret = CL_BREAK;
    }
    n->nsis.avail_in = n->lz.avail_in;
    n->nsis.next_in = n->lz.next_in;
    n->nsis.avail_out = n->lz.avail_out;
    n->nsis.next_out = n->lz.next_out;
    break;
  case COMP_ZLIB:
    n->z.avail_in = n->nsis.avail_in;
    n->z.next_in = n->nsis.next_in;
    n->z.avail_out = n->nsis.avail_out;
    n->z.next_out = n->nsis.next_out;
/*  switch (inflate(&n->z, Z_NO_FLUSH)) { */
    switch (nsis_inflate(&n->z)) {
    case Z_OK:
      ret = CL_SUCCESS;
      break;
    case Z_STREAM_END:
      ret = CL_BREAK;
    }
    n->nsis.avail_in = n->z.avail_in;
    n->nsis.next_in = n->z.next_in;
    n->nsis.avail_out = n->z.avail_out;
    n->nsis.next_out = n->z.next_out;
    break;
  }
  return ret;
}

static int nsis_unpack_next(struct nsis_st *n, cli_ctx *ctx) {
  unsigned char *ibuf;
  uint32_t size, loops;
  int ret, gotsome=0;
  unsigned char obuf[BUFSIZ];

  if (n->eof) {
    cli_dbgmsg("NSIS: extraction complete\n");
    return CL_BREAK;
  }
  
  if ((ret=cli_checklimits("NSIS", ctx, 0, 0, 0))!=CL_CLEAN)
    return ret;

  if (n->fno)
    snprintf(n->ofn, 1023, "%s"PATHSEP"content.%.3u", n->dir, n->fno);
  else
    snprintf(n->ofn, 1023, "%s"PATHSEP"headers", n->dir);

  n->fno++;

  if ((n->ofd=open(n->ofn, O_RDWR|O_CREAT|O_TRUNC|O_BINARY, 0600))==-1) {
    cli_errmsg("NSIS: unable to create output file %s - aborting.", n->ofn);
    return CL_ECREAT;
  }

  if (!n->solid) {
    if (fmap_readn(n->map, &size, n->curpos, 4)!=4) {
      cli_dbgmsg("NSIS: reached EOF - extraction complete\n");
      close(n->ofd);
      return CL_BREAK;
    }
    n->curpos += 4;
    if (n->asz==4) {
      cli_dbgmsg("NSIS: reached CRC - extraction complete\n");
      close(n->ofd);
      return CL_BREAK;
    }
    loops = EC32(size);
    if (!(size = (loops&~0x80000000))) {
      cli_dbgmsg("NSIS: empty file found\n");
      return CL_SUCCESS;
    }
    if (n->asz <4 || size > n->asz-4) {
      cli_dbgmsg("NSIS: next file is outside the archive\n");
      close(n->ofd);
      return CL_BREAK;
    }

    n->asz -= size+4;

    if ((ret=cli_checklimits("NSIS", ctx, size, 0, 0))!=CL_CLEAN) {
      close(n->ofd);
      n->curpos += size;
      return ret;
    }
    if (!(ibuf = fmap_need_off_once(n->map, n->curpos, size))) {
      cli_dbgmsg("NSIS: cannot read %u bytes"__AT__"\n", size);
      close(n->ofd);
      return CL_EREAD;
    }
    n->curpos += size;
    if (loops==size) {
      if (cli_writen(n->ofd, ibuf, size) != (ssize_t) size) {
	cli_dbgmsg("NSIS: cannot write output file"__AT__"\n");
	close(n->ofd);
	return CL_EWRITE;
      }
    } else {
      if ((ret=nsis_init(n))!=CL_SUCCESS) {
	cli_dbgmsg("NSIS: decompressor init failed"__AT__"\n");
	close(n->ofd);
	return ret;
      }
      
      n->nsis.avail_in = size;
      n->nsis.next_in = ibuf;
      n->nsis.next_out = obuf;
      n->nsis.avail_out = BUFSIZ;
      loops=0;

      while ((ret=nsis_decomp(n))==CL_SUCCESS) {
	if ((size = n->nsis.next_out - obuf)) {
	  gotsome=1;
	  if (cli_writen(n->ofd, obuf, size) != (ssize_t) size) {
	    cli_dbgmsg("NSIS: cannot write output file"__AT__"\n");
	    close(n->ofd);
	    nsis_shutdown(n);
	    return CL_EWRITE;
	  }
	  n->nsis.next_out = obuf;
	  n->nsis.avail_out = BUFSIZ;
	  loops=0;
	  if ((ret=cli_checklimits("NSIS", ctx, size, 0, 0))!=CL_CLEAN) {
	    close(n->ofd);
	    nsis_shutdown(n);
	    return ret;
	  }
	} else if (++loops > 20) {
	  cli_dbgmsg("NSIS: xs looping, breaking out"__AT__"\n");
	  ret = CL_EFORMAT;
	  break;
	}
      }

      nsis_shutdown(n);

      if (n->nsis.next_out - obuf) {
	gotsome=1;
	if (cli_writen(n->ofd, obuf, n->nsis.next_out - obuf) != n->nsis.next_out - obuf) {
	  cli_dbgmsg("NSIS: cannot write output file"__AT__"\n");
	  close(n->ofd);
	  return CL_EWRITE;
	}
      }

      if (ret != CL_SUCCESS && ret != CL_BREAK) {
	cli_dbgmsg("NSIS: bad stream"__AT__"\n");
	if (gotsome) {
	  ret = CL_SUCCESS;
	} else {
	  ret = CL_EMAXSIZE;
	  close(n->ofd);
	}
	return ret;
      }

    }

    return CL_SUCCESS;

  } else {
    if (!n->freeme) {
      if ((ret=nsis_init(n))!=CL_SUCCESS) {
	cli_dbgmsg("NSIS: decompressor init failed\n");
	close(n->ofd);
	return ret;
      }
      if(!(n->freeme = fmap_need_off_once(n->map, n->curpos, n->asz))) {
	cli_dbgmsg("NSIS: cannot read %u bytes"__AT__"\n", n->asz);
	close(n->ofd);
	return CL_EREAD;
      }
      n->nsis.next_in = n->freeme;
      n->nsis.avail_in = n->asz;
    }

    if (n->nsis.avail_in<=4) {
      cli_dbgmsg("NSIS: extraction complete\n");
      close(n->ofd);
      return CL_BREAK;
    }
    n->nsis.next_out = obuf;
    n->nsis.avail_out = 4;
    loops = 0;

    while ((ret=nsis_decomp(n))==CL_SUCCESS) {
      if (n->nsis.next_out - obuf == 4) break;
      if (++loops > 20) {
	cli_dbgmsg("NSIS: xs looping, breaking out"__AT__"\n");
	ret = CL_BREAK;
	break;
      }
    }

    if (ret != CL_SUCCESS) {
      cli_dbgmsg("NSIS: bad stream"__AT__"\n");
      close(n->ofd);
      return CL_EFORMAT;
    }

    size=cli_readint32(obuf);
    if ((ret=cli_checklimits("NSIS", ctx, size, 0, 0))!=CL_CLEAN) {
      close(n->ofd);
      return ret;
    }

    n->nsis.next_out = obuf;
    n->nsis.avail_out = MIN(BUFSIZ,size);
    loops = 0;

    while (size && (ret=nsis_decomp(n))==CL_SUCCESS) {
      unsigned int wsz;
      if ((wsz = n->nsis.next_out - obuf)) {
	gotsome=1;
	if (cli_writen(n->ofd, obuf, wsz) != (ssize_t) wsz) {
	  cli_dbgmsg("NSIS: cannot write output file"__AT__"\n");
	  close(n->ofd);
	  return CL_EWRITE;
	}
	size-=wsz;
	loops=0;
	n->nsis.next_out = obuf;
	n->nsis.avail_out = MIN(size,BUFSIZ);
      } else if ( ++loops > 20 ) {
	cli_dbgmsg("NSIS: xs looping, breaking out"__AT__"\n");
	ret = CL_EFORMAT;
	break;
      }
    }

    if (n->nsis.next_out - obuf) {
      gotsome=1;
      if (cli_writen(n->ofd, obuf, n->nsis.next_out - obuf) != n->nsis.next_out - obuf) {
	cli_dbgmsg("NSIS: cannot write output file"__AT__"\n");
	close(n->ofd);
	return CL_EWRITE;
      }
    }

    if (ret == CL_EFORMAT) {
      cli_dbgmsg("NSIS: bad stream"__AT__"\n");
      if (!gotsome) {
	close(n->ofd);
	return CL_EMAXSIZE;
      } 
    }

    if (ret == CL_EFORMAT || ret == CL_BREAK) {
      n->eof=1;
    } else if (ret != CL_SUCCESS) {
      cli_dbgmsg("NSIS: bad stream"__AT__"\n");
      close(n->ofd);
      return CL_EFORMAT;
    }
    return CL_SUCCESS;
  }

}

static uint8_t nsis_detcomp(const char *b) {
  if (*b=='1') return COMP_BZIP2;
  if ((cli_readint32(b)&~0x80000000)==0x5d) return COMP_LZMA;
  return COMP_ZLIB;
}

static int nsis_headers(struct nsis_st *n, cli_ctx *ctx) {
  const char *buf;
  uint32_t pos;
  int i;
  uint8_t comps[] = {0, 0, 0, 0}, trunc = 0;
  
  if (!(buf = fmap_need_off_once(n->map, n->off, 0x1c)))
    return CL_EREAD;

  n->hsz = (uint32_t)cli_readint32(buf+0x14);
  n->asz = (uint32_t)cli_readint32(buf+0x18);
  n->fullsz = n->map->len;

  cli_dbgmsg("NSIS: Header info - Flags=%x, Header size=%x, Archive size=%x\n", cli_readint32(buf), n->hsz, n->asz);

  if (n->fullsz - n->off < (off_t) n->asz) {
    cli_dbgmsg("NSIS: Possibly truncated file\n");
    n->asz = n->fullsz - n->off;
    trunc++;
  } else if (n->fullsz - n->off != (off_t) n->asz) {
    cli_dbgmsg("NSIS: Overlays found\n");
  }

  n->asz -= 0x1c;
  buf += 0x1c;

  /* Guess if solid */
  for (i=0, pos=0;pos < n->asz-4;i++) {
    int32_t nextsz;
    if (!(buf = fmap_need_ptr_once(n->map, (void *)buf, 4))) return CL_EREAD;
    nextsz=cli_readint32(buf);
    if (!i) n->comp = nsis_detcomp(buf);
    buf += 4;
    if (nextsz&0x80000000) {
      nextsz&=~0x80000000;
      if (!(buf = fmap_need_ptr_once(n->map, (void *)buf, 4))) return CL_EREAD;
      comps[nsis_detcomp(buf)]++;
      nextsz-=4;
      pos+=4;
      buf+=4;
    }
    if ((pos+=4+nextsz) > n->asz) {
      n->solid = 1;
      break;
    }

    buf += nextsz;
  }
  
  if (trunc && i>=2) n->solid=0;

  cli_dbgmsg("NSIS: solid compression%s detected\n", (n->solid)?"":" not");

  /* Guess the compression method */
  if (!n->solid) {
    cli_dbgmsg("NSIS: bzip2 %u - lzma %u - zlib %u\n", comps[1], comps[2], comps[3]);
    n->comp = (comps[1]<comps[2]) ? (comps[2]<comps[3] ? COMP_ZLIB : COMP_LZMA) : (comps[1]<comps[3] ? COMP_ZLIB : COMP_BZIP2);
  }

  n->curpos = n->off+0x1c;
  return nsis_unpack_next(n, ctx);
}



static int cli_nsis_unpack(struct nsis_st *n, cli_ctx *ctx) {
  return (n->fno) ? nsis_unpack_next(n, ctx) : nsis_headers(n, ctx);
}


int cli_scannulsft(int desc, cli_ctx *ctx, off_t offset) {
        int ret;
	struct nsis_st nsist;

    cli_dbgmsg("in scannulsft()\n");

    memset(&nsist, 0, sizeof(struct nsis_st));

    nsist.off = offset;
    if (!(nsist.dir = cli_gentemp(ctx->engine->tmpdir)))
        return CL_ETMPDIR;
    if(mkdir(nsist.dir, 0700)) {
	cli_dbgmsg("NSIS: Can't create temporary directory %s\n", nsist.dir);
	free(nsist.dir);
	return CL_ETMPDIR;
    }
    
    if(!(nsist.map = fmap(desc, 0, 0))) {
	cli_errmsg("scannulsft: fmap failed\n");
	return CL_EMEM;
    }

    if(ctx->engine->keeptmp) cli_dbgmsg("NSIS: Extracting files to %s\n", nsist.dir);

    do {
        ret = cli_nsis_unpack(&nsist, ctx);
	if (ret == CL_SUCCESS) {
	  cli_dbgmsg("NSIS: Successully extracted file #%u\n", nsist.fno);
	  lseek(nsist.ofd, 0, SEEK_SET);
	  if(nsist.fno == 1)
	    ret=cli_scandesc(nsist.ofd, ctx, 0, 0, NULL, AC_SCAN_VIR);
	  else
	    ret=cli_magic_scandesc(nsist.ofd, ctx);
	  close(nsist.ofd);
	  if(!ctx->engine->keeptmp)
	    if(cli_unlink(nsist.ofn)) ret = CL_EUNLINK;
	} else if(ret == CL_EMAXSIZE) {
	    ret = nsist.solid ? CL_BREAK : CL_SUCCESS;
	}
    } while(ret == CL_SUCCESS);

    if(ret == CL_BREAK || ret == CL_EMAXFILES)
	ret = CL_CLEAN;

    nsis_shutdown(&nsist);
    funmap(nsist.map);

    if(!ctx->engine->keeptmp)
        cli_rmdirs(nsist.dir);

    free(nsist.dir);

    return ret;
}
<|MERGE_RESOLUTION|>--- conflicted
+++ resolved
@@ -30,12 +30,6 @@
 #ifdef HAVE_UNISTD_H
 #include <unistd.h>
 #endif
-<<<<<<< HEAD
-#if defined(HAVE_MMAP) && defined(HAVE_SYS_MMAN_H)
-#include <sys/mman.h>
-#endif
-=======
->>>>>>> b183aa78
 
 #include "others.h"
 #include "cltypes.h"
